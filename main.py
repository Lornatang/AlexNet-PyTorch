--- conflicted
+++ resolved
@@ -1,214 +1,203 @@
-# Copyright 2019 Lorna Authors. All Rights Reserved.
-# Licensed under the Apache License, Version 2.0 (the "License");
-#   you may not use this file except in compliance with the License.
-#   You may obtain a copy of the License at
-#
-#       http://www.apache.org/licenses/LICENSE-2.0
-#
-# Unless required by applicable law or agreed to in writing, software
-# distributed under the License is distributed on an "AS IS" BASIS,
-# WITHOUT WARRANTIES OR CONDITIONS OF ANY KIND, either express or implied.
-# See the License for the specific language governing permissions and
-# limitations under the License.
-# ==============================================================================
-
-import argparse
-import os
-import random
-
-import torch
-import torchvision
-import torch.backends.cudnn as cudnn
-import torch.optim as optim
-import torch.utils.data
-import torch.utils.data.dataloader
-import torchvision.datasets as dset
-import torchvision.transforms as transforms
-from torch.hub import load_state_dict_from_url
-
-from model import AlexNet
-from utils.eval import accuracy
-from utils.misc import AverageMeter
-
-model_urls = {
-    'alexnet': 'https://download.pytorch.org/models/alexnet-owt-4df8aa71.pth',
-}
-
-parser = argparse.ArgumentParser(description='PyTorch AlexNet Classifier')
-parser.add_argument('--dataroot', type=str,
-                    default="./datasets/", help="dataset path.")
-parser.add_argument('--name', type=str, default="fruits",
-                    help="Dataset name. Default: fruits.")
-parser.add_argument('--workers', type=int,
-                    help='number of data loading workers', default=4)
-parser.add_argument('--batch_size', type=int,
-                    default=128, help='inputs batch size')
-parser.add_argument('--img_size', type=int, default=224,
-                    help='the height / width of the inputs image to network')
-parser.add_argument('--num_classes', type=int, default=1000,
-                    help="number of dataset category.")
-parser.add_argument('--lr', type=float, default=0.0001,
-                    help="learning rate.")
-parser.add_argument('--epochs', type=int, default=50, help="Train loop")
-parser.add_argument('--phase', type=str, default='eval',
-                    help="train or eval? default:`eval`")
-parser.add_argument('--checkpoints_dir', default='./checkpoints',
-                    help='folder to output model checkpoints')
-parser.add_argument('--pretrained', type=bool, default=False,
-                    help='If `True`, load pre trained model weights. Default: `False`.')
-parser.add_argument('--manualSeed', type=int, help='manual seed')
-
-opt = parser.parse_args()
-
-try:
-    os.makedirs(opt.checkpoints_dir)
-except OSError:
-    pass
-
-manualSeed = random.randint(1, 10000)
-random.seed(manualSeed)
-torch.manual_seed(manualSeed)
-
-cudnn.benchmark = True
-
-# setup gpu driver
-device = torch.device("cuda" if torch.cuda.is_available() else "cpu")
-
-# train datasets path
-TRAIN_DATASETS_PATH = os.path.join(opt.dataroot, f"{opt.name}/train")
-# test datasets path
-TEST_DATASETS_PATH = os.path.join(opt.dataroot, f"{opt.name}/test")
-
-# model path
-MODEL_PATH = os.path.join(opt.checkpoints_dir, f"{opt.name}.pth")
-
-train_dataset = dset.ImageFolder(root=TRAIN_DATASETS_PATH,
-                                 transform=transforms.Compose([
-                                     transforms.Resize((opt.img_size, opt.img_size), interpolation=3),
-                                     transforms.RandomResizedCrop(224),
-                                     transforms.ToTensor(),
-                                     transforms.Normalize([0.485, 0.456, 0.406], [
-                                                          0.229, 0.224, 0.225]),
-                                 ]))
-test_dataset = dset.ImageFolder(root=TEST_DATASETS_PATH,
-                                transform=transforms.Compose([
-                                    transforms.Resize((opt.img_size, opt.img_size), interpolation=3),
-                                    transforms.ToTensor(),
-                                    transforms.Normalize([0.485, 0.456, 0.406], [
-                                                         0.229, 0.224, 0.225]),
-                                ]))
-
-train_dataloader = torch.utils.data.DataLoader(train_dataset, batch_size=opt.batch_size,
-                                               shuffle=True, num_workers=int(opt.workers))
-
-test_dataloader = torch.utils.data.DataLoader(test_dataset, batch_size=opt.batch_size,
-                                              shuffle=False, num_workers=int(opt.workers))
-
-
-def train():
-    try:
-        os.makedirs(opt.checkpoints_dir)
-    except OSError:
-        pass
-<<<<<<< HEAD
-    if torch.cuda.device_count() > 1:
-      model = torch.nn.parallel.DataParallel(AlexNet(**kwargs))
-    else:
-      model = AlexNet(num_classes=opt.num_classes)
-    if pretrained:
-      state_dict = load_state_dict_from_url(model_urls['alexnet'],
-                                            progress=progress)
-      model.load_state_dict(state_dict)
-=======
-
-    CNN = AlexNet(num_classes=opt.num_classes)
-    if os.path.exists(MODEL_PATH):
-      CNN.load_state_dict(torch.load(MODEL_PATH, map_location=lambda storage, loc: storage))
-    CNN.to(device)
-    CNN.train()
-    print(CNN)
->>>>>>> d916f9e7
-
-    ################################################
-    # Set loss function and Adam optimizer
-    ################################################
-    criterion = torch.nn.CrossEntropyLoss()
-    optimizer = optim.Adam(model.parameters(), lr=opt.lr)
-
-    for epoch in range(opt.epochs):
-        # train for one epoch
-        print(f"\nBegin Training Epoch {epoch + 1}")
-        # Calculate and return the top-k accuracy of the model
-        # so that we can track the learning process.
-        losses = AverageMeter()
-        top1 = AverageMeter()
-        top5 = AverageMeter()
-
-        for i, data in enumerate(train_dataloader):
-            # get the inputs; data is a list of [inputs, labels]
-            inputs, targets = data
-            inputs = inputs.to(device)
-            targets = targets.to(device)
-
-            # compute output
-            output = model(inputs)
-            loss = criterion(output, targets)
-
-            # measure accuracy and record loss
-            prec1, prec5 = accuracy(output, targets, topk=(1, 2))
-            losses.update(loss.item(), inputs.size(0))
-            top1.update(prec1, inputs.size(0))
-            top5.update(prec5, inputs.size(0))
-
-            # compute gradients in a backward pass
-            optimizer.zero_grad()
-            loss.backward()
-
-            # Call step of optimizer to update model params
-            optimizer.step()
-
-            print(f"Epoch [{epoch + 1}] [{i + 1}/{len(train_dataloader)}]\t"
-                  f"Loss {loss.item():.4f}\t"
-                  f"Prec@1 {top1.val:.3f} ({top1.avg:.3f})\t"
-                  f"Prec@5 {top5.val:.3f} ({top5.avg:.3f})", end="\r")
-
-        # save model file
-        torch.save(CNN.state_dict(), MODEL_PATH)
-
-
-def test():
-    CNN = AlexNet(num_classes=opt.num_classes)
-    CNN.load_state_dict(torch.load(MODEL_PATH, map_location=lambda storage, loc: storage))
-    CNN.to(device)
-    CNN.eval()
-
-    # init value
-    total = 0.
-    correct = 0.
-    with torch.no_grad():
-        for i, data in enumerate(test_dataloader):
-            # get the inputs; data is a list of [inputs, labels]
-            inputs, targets = data
-            inputs = inputs.to(device)
-            targets = targets.to(device)
-
-            outputs = CNN(inputs)
-            _, predicted = torch.max(outputs.data, 1)
-            total += targets.size(0)
-            correct += (predicted == targets).sum().item()
-
-    acc = 100 * correct / total
-    return acc
-
-
-if __name__ == '__main__':
-    if opt.name is None:
-        print(parser.print_help())
-        exit(0)
-    elif opt.phase == "train":
-        train()
-    elif opt.phase == "eval":
-        print("Loading model successful!")
-        accuracy = test()
-        print(
-            f"\nAccuracy of the network on the test images: {accuracy:.2f}%.\n")
+# Copyright 2019 Lorna Authors. All Rights Reserved.
+# Licensed under the Apache License, Version 2.0 (the "License");
+#   you may not use this file except in compliance with the License.
+#   You may obtain a copy of the License at
+#
+#       http://www.apache.org/licenses/LICENSE-2.0
+#
+# Unless required by applicable law or agreed to in writing, software
+# distributed under the License is distributed on an "AS IS" BASIS,
+# WITHOUT WARRANTIES OR CONDITIONS OF ANY KIND, either express or implied.
+# See the License for the specific language governing permissions and
+# limitations under the License.
+# ==============================================================================
+
+import argparse
+import os
+import random
+
+import torch
+import torchvision
+import torch.backends.cudnn as cudnn
+import torch.optim as optim
+import torch.utils.data
+import torch.utils.data.dataloader
+import torchvision.datasets as dset
+import torchvision.transforms as transforms
+from torch.hub import load_state_dict_from_url
+
+from model import AlexNet
+from utils.eval import accuracy
+from utils.misc import AverageMeter
+
+model_urls = {
+    'alexnet': 'https://download.pytorch.org/models/alexnet-owt-4df8aa71.pth',
+}
+
+parser = argparse.ArgumentParser(description='PyTorch AlexNet Classifier')
+parser.add_argument('--dataroot', type=str,
+                    default="./datasets/", help="dataset path.")
+parser.add_argument('--name', type=str, default="fruits",
+                    help="Dataset name. Default: fruits.")
+parser.add_argument('--workers', type=int,
+                    help='number of data loading workers', default=4)
+parser.add_argument('--batch_size', type=int,
+                    default=128, help='inputs batch size')
+parser.add_argument('--img_size', type=int, default=224,
+                    help='the height / width of the inputs image to network')
+parser.add_argument('--num_classes', type=int, default=1000,
+                    help="number of dataset category.")
+parser.add_argument('--lr', type=float, default=0.0001,
+                    help="learning rate.")
+parser.add_argument('--epochs', type=int, default=50, help="Train loop")
+parser.add_argument('--phase', type=str, default='eval',
+                    help="train or eval? default:`eval`")
+parser.add_argument('--checkpoints_dir', default='./checkpoints',
+                    help='folder to output model checkpoints')
+parser.add_argument('--pretrained', type=bool, default=False,
+                    help='If `True`, load pre trained model weights. Default: `False`.')
+parser.add_argument('--manualSeed', type=int, help='manual seed')
+
+opt = parser.parse_args()
+
+try:
+    os.makedirs(opt.checkpoints_dir)
+except OSError:
+    pass
+
+manualSeed = random.randint(1, 10000)
+random.seed(manualSeed)
+torch.manual_seed(manualSeed)
+
+cudnn.benchmark = True
+
+# setup gpu driver
+device = torch.device("cuda" if torch.cuda.is_available() else "cpu")
+
+# train datasets path
+TRAIN_DATASETS_PATH = os.path.join(opt.dataroot, f"{opt.name}/train")
+# test datasets path
+TEST_DATASETS_PATH = os.path.join(opt.dataroot, f"{opt.name}/test")
+
+# model path
+MODEL_PATH = os.path.join(opt.checkpoints_dir, f"{opt.name}.pth")
+
+train_dataset = dset.ImageFolder(root=TRAIN_DATASETS_PATH,
+                                 transform=transforms.Compose([
+                                     transforms.Resize((opt.img_size, opt.img_size), interpolation=3),
+                                     transforms.RandomResizedCrop(224),
+                                     transforms.ToTensor(),
+                                     transforms.Normalize([0.485, 0.456, 0.406], [
+                                                          0.229, 0.224, 0.225]),
+                                 ]))
+test_dataset = dset.ImageFolder(root=TEST_DATASETS_PATH,
+                                transform=transforms.Compose([
+                                    transforms.Resize((opt.img_size, opt.img_size), interpolation=3),
+                                    transforms.ToTensor(),
+                                    transforms.Normalize([0.485, 0.456, 0.406], [
+                                                         0.229, 0.224, 0.225]),
+                                ]))
+
+train_dataloader = torch.utils.data.DataLoader(train_dataset, batch_size=opt.batch_size,
+                                               shuffle=True, num_workers=int(opt.workers))
+
+test_dataloader = torch.utils.data.DataLoader(test_dataset, batch_size=opt.batch_size,
+                                              shuffle=False, num_workers=int(opt.workers))
+
+
+def train():
+    try:
+        os.makedirs(opt.checkpoints_dir)
+    except OSError:
+        pass
+    if torch.cuda.device_count() > 1:
+      model = torch.nn.parallel.DataParallel(AlexNet(**kwargs))
+    else:
+      model = AlexNet(num_classes=opt.num_classes)
+    if pretrained:
+      state_dict = load_state_dict_from_url(model_urls['alexnet'],
+                                            progress=progress)
+      model.load_state_dict(state_dict)
+    ################################################
+    # Set loss function and Adam optimizer
+    ################################################
+    criterion = torch.nn.CrossEntropyLoss()
+    optimizer = optim.Adam(model.parameters(), lr=opt.lr)
+
+    for epoch in range(opt.epochs):
+        # train for one epoch
+        print(f"\nBegin Training Epoch {epoch + 1}")
+        # Calculate and return the top-k accuracy of the model
+        # so that we can track the learning process.
+        losses = AverageMeter()
+        top1 = AverageMeter()
+        top5 = AverageMeter()
+
+        for i, data in enumerate(train_dataloader):
+            # get the inputs; data is a list of [inputs, labels]
+            inputs, targets = data
+            inputs = inputs.to(device)
+            targets = targets.to(device)
+
+            # compute output
+            output = model(inputs)
+            loss = criterion(output, targets)
+
+            # measure accuracy and record loss
+            prec1, prec5 = accuracy(output, targets, topk=(1, 2))
+            losses.update(loss.item(), inputs.size(0))
+            top1.update(prec1, inputs.size(0))
+            top5.update(prec5, inputs.size(0))
+
+            # compute gradients in a backward pass
+            optimizer.zero_grad()
+            loss.backward()
+
+            # Call step of optimizer to update model params
+            optimizer.step()
+
+            print(f"Epoch [{epoch + 1}] [{i + 1}/{len(train_dataloader)}]\t"
+                  f"Loss {loss.item():.4f}\t"
+                  f"Prec@1 {top1.val:.3f} ({top1.avg:.3f})\t"
+                  f"Prec@5 {top5.val:.3f} ({top5.avg:.3f})", end="\r")
+
+        # save model file
+        torch.save(CNN.state_dict(), MODEL_PATH)
+
+
+def test():
+    CNN = AlexNet(num_classes=opt.num_classes)
+    CNN.load_state_dict(torch.load(MODEL_PATH, map_location=lambda storage, loc: storage))
+    CNN.to(device)
+    CNN.eval()
+
+    # init value
+    total = 0.
+    correct = 0.
+    with torch.no_grad():
+        for i, data in enumerate(test_dataloader):
+            # get the inputs; data is a list of [inputs, labels]
+            inputs, targets = data
+            inputs = inputs.to(device)
+            targets = targets.to(device)
+
+            outputs = CNN(inputs)
+            _, predicted = torch.max(outputs.data, 1)
+            total += targets.size(0)
+            correct += (predicted == targets).sum().item()
+
+    acc = 100 * correct / total
+    return acc
+
+
+if __name__ == '__main__':
+    if opt.name is None:
+        print(parser.print_help())
+        exit(0)
+    elif opt.phase == "train":
+        train()
+    elif opt.phase == "eval":
+        print("Loading model successful!")
+        accuracy = test()
+        print(
+            f"\nAccuracy of the network on the test images: {accuracy:.2f}%.\n")